--- conflicted
+++ resolved
@@ -1,10 +1,7 @@
 # PySuricata
 
-<<<<<<< HEAD
 Generate clean, self-contained EDA reports for pandas DataFrames and large in-memory chunked iterables.
-=======
-Generate clean, self-contained EDA reports for pandas and large CSV/Parquet files.
->>>>>>> b0a71749
+
 
 !!! tip
     Works great on small and medium datasets; for very large datasets, sample first.
@@ -12,11 +9,7 @@
 ## Features
 - Summary stats, missingness, duplicates
 - Numeric, categorical, datetime, and boolean cards with inline SVG charts
-<<<<<<< HEAD
 - Out-of-core streaming for in-memory DataFrame chunks (low peak memory)
-=======
-- Out-of-core streaming (CSV/Parquet) with low peak memory
->>>>>>> b0a71749
 - Approximate distinct counts and heavy hitters for large columns
 - Streaming correlations for numeric columns
 - Self-contained HTML export (inline CSS/JS/images)
@@ -27,7 +20,6 @@
 
 ## Quick start
 
-<<<<<<< HEAD
 ```python
 import pandas as pd
 from pysuricata import profile, ReportConfig
@@ -48,31 +40,6 @@
 ## How it works
 
 - Reads input in chunks (pandas DataFrames) and feeds type-specific accumulators.
-=======
-=== "Classic (in-memory)"
-    ```python
-    import pandas as pd
-    from pysuricata.report import generate_report
-
-    df = pd.read_csv("/path/to/data.csv")
-    html = generate_report(df, report_title="My EDA")
-    ```
-
-=== "Streaming (v2)"
-    ```python
-    from pysuricata.report_v2 import generate_report, ReportConfig
-
-    html = generate_report(
-        source="/path/to/data.parquet",  # or .csv
-        config=ReportConfig(chunk_size=250_000, compute_correlations=True),
-        output_file="report.html",
-    )
-    ```
-
-## How it works (v2)
-
-- Reads input in chunks (pandas for CSV, pyarrow for Parquet) and feeds type-specific accumulators.
->>>>>>> b0a71749
 - Numeric accumulators maintain Welford/Pébay moments, a reservoir sample, and KMV distinct.
 - Categorical accumulators use Misra–Gries for top-k and KMV for distinct.
 - Datetime accumulators count by hour/day/month and keep min/max.
